"""
title: VMPilot Pipeline
author: Assistant
date: 2024-12-02
version: 0.2
license: MIT
description: A pipeline that enables using an LLM to execute commands via LangChain
environment_variables: ANTHROPIC_API_KEY
"""

import asyncio
import logging
import os
import queue
import threading
import traceback
from typing import Dict, Generator, Iterator, List, Union

from pydantic import BaseModel

# Import tool output truncation setting
from vmpilot.config import (
    DEFAULT_PROVIDER,
    MAX_TOKENS,
    RECURSION_LIMIT,
    TEMPERATURE,
    TOOL_OUTPUT_LINES,
    Provider,
    config,
    parser,
)

# Set up logging
logger = logging.getLogger(__name__)
logger.setLevel(logging.INFO)

# Create handlers
stream_handler = logging.StreamHandler()

# Create formatters and add it to handlers
log_format = logging.Formatter("%(asctime)s - %(name)s - %(levelname)s - %(message)s")
stream_handler.setFormatter(log_format)

# Add handlers to the logger
logger.addHandler(stream_handler)
logger.propagate = False


class Pipeline:
    def _sync_with_config(self):
        """Synchronize state with config defaults"""
        # Always get default model when provider changes
        self.model = config.get_default_model(self.provider)

        provider_config = config.get_provider_config(self.provider)
        if self.recursion_limit is None:
            self.recursion_limit = provider_config.recursion_limit

        # Update API key based on provider
        if self.provider == Provider.ANTHROPIC:
            self.api_key = self.anthropic_api_key
        else:
            self.api_key = self.openai_api_key

        logger.debug(f"Provider updated to: {self.provider}")
        logger.debug(
            f"API Key updated: {'valid' if len(self.api_key) >= 32 else 'invalid'}"
        )

    # Runtime parameters
    api_key: str = ""  # Set based on active provider
    anthropic_api_key: str = os.getenv("ANTHROPIC_API_KEY", "")
    openai_api_key: str = os.getenv("OPENAI_API_KEY", "")

    # Model configuration (inherited from config)
    provider: Provider = Provider(DEFAULT_PROVIDER)
    model: str = ""  # Set based on provider's default
    recursion_limit: int = RECURSION_LIMIT

    # Inference parameters from config
    temperature: float = TEMPERATURE
    max_tokens: int = MAX_TOKENS

    class Valves(BaseModel):
        name: str = "VMPilot Pipeline"

        def __init__(self, **data):
            super().__init__(**data)

    def __init__(self):
        self.name = parser.get("pipeline", "name")
        self.type = "manifold"
        self.id = parser.get("pipeline", "id")

        # Initialize configuration
        self._sync_with_config()

    async def on_startup(self):
        logger.debug(f"on_startup:{__name__}")

    async def on_shutdown(self):
        logger.debug(f"on_shutdown:{__name__}")

<<<<<<< HEAD
=======
    async def on_valves_updated(self):
        """Handle valve updates by re-syncing configuration"""
        self.valves._sync_with_config()
        logger.debug("Valves updated and synced with config")

>>>>>>> d6500912
    def pipelines(self) -> List[dict]:
        """Return list of supported models/pipelines"""
        models = [
            {
                "id": "anthropic",
                "name": "Anthropic (Claude)",
                "description": "Execute commands using Anthropic's Claude model",
            },
            {
                "id": "openai",
                "name": "OpenAI (GPT-4o)",
                "description": "Execute commands using OpenAI's GPT-4o model",
            },
        ]

        # Only show models with valid API keys
        return [model for model in models if len(self.api_key) >= 32]

    def pipe(
        self, user_message: str, model_id: str, messages: List[dict], body: dict
    ) -> Union[str, Generator, Iterator]:
        """Execute bash commands through an LLM with tool integration."""
        logger.debug(f"DEBUG: Starting pipe with message: {user_message}")
        # Disable logging if requested (e.g. when running from CLI)
        if body.get("disable_logging"):
            # Disable all logging at the root level
            logging.getLogger().setLevel(logging.ERROR)
            logger.disabled = True

        # Validate API key
        if not self.api_key or len(self.api_key) < 32:
            error_msg = f"Error: Invalid or missing {self.provider.value} API key"
            logger.error(error_msg)
            if body.get("stream", False):

                def error_generator():
                    yield {"type": "text", "text": error_msg}

                return error_generator()
            return error_msg

        from vmpilot.agent import APIProvider, process_messages

        # Handle title request
        if body.get("title", False):
            return "VMPilot Pipeline"

        # Update provider and related configuration based on model ID
        try:
            # Handle provider change if model_id matches a provider name
            try:
                if model_id.lower() in [p.value for p in Provider]:
                    new_provider = Provider(model_id.lower())
                    provider = new_provider
                    model = ""  # Reset model to force using provider default
                else:
                    # Treat as actual model name
                    if not config.validate_model(model_id, self.provider):
                        error_msg = f"Unsupported model: {model_id}"
                        logger.error(error_msg)
                        return error_msg
                    self.model = model_id
            except ValueError:
                error_msg = f"Unsupported model: {model_id}"
                logger.error(error_msg)
                return error_msg

        except Exception as e:
            error_msg = f"Error updating provider: {str(e)}"
            logger.error(error_msg)
            return error_msg

        try:
            # Extract system message and format messages
            formatted_messages = []
            system_prompt_suffix = ""

            for msg in messages:
                role = msg["role"]
                content = msg["content"]

                # Extract system message
                if role == "system" and isinstance(content, str):
                    system_prompt_suffix = content
                    logger.debug(f"System message: {system_prompt_suffix}")
                    continue

                if isinstance(content, str):
                    formatted_messages.append(
                        {
                            "role": role,
                            "content": [{"type": "text", "text": content}],
                        }
                    )
                else:
                    formatted_messages.append({"role": role, "content": content})
                formatted_messages[-1]["content"][-1]["cache_control"] = {
                    "type": "ephemeral"
                }

            """ Set up the params for the process_messages function and run it in a separate thread. """

            def generate_responses():
                output_queue = queue.Queue()
                loop_done = threading.Event()

                """ Output callback to handle messages from the LLM """

                def output_callback(content: Dict):
                    logger.debug(f"Received content: {content}")
                    if content["type"] == "text":
                        logger.debug(f"Assistant: {content['text']}")
                        output_queue.put(content["text"])

                """ Output callback to handle tool messages: output from commands """

                def tool_callback(result, tool_id):
                    logger.debug(f"Tool callback received result: {result}")
                    outputs = []

                    # Handle dictionary results (from FileEditTool)
                    if isinstance(result, dict):
                        if "error" in result and result["error"]:
                            outputs.append(result["error"])
                        if "output" in result and result["output"]:
                            outputs.append(result["output"])
                    # Handle object results (from shell tool)
                    else:
                        if hasattr(result, "error") and result.error:
                            if hasattr(result, "exit_code") and result.exit_code:
                                outputs.append(f"Exit code: {result.exit_code}")
                            outputs.append(result.error)

                    logger.debug("Tool callback queueing outputs:")
                    for output in outputs:
                        output_lines = str(output).splitlines()
                        truncated_output = "\n".join(output_lines[:TOOL_OUTPUT_LINES])
                        if len(output_lines) > TOOL_OUTPUT_LINES:
                            # we use 4 backticks to escape the 3 backticks that might be in the markdown
                            truncated_output += f"\n...\n````\n(and {len(output_lines) - TOOL_OUTPUT_LINES} more lines)\n"
                        output_queue.put(truncated_output)

                """ Run the sampling loop in a separate thread while waiting for responses """

                def run_loop():
                    try:
                        loop = asyncio.new_event_loop()
                        asyncio.set_event_loop(loop)
                        logger.debug(f"body: {body}")
                        loop.run_until_complete(
                            process_messages(
                                model=self.model,
                                provider=APIProvider(self.provider.value),
                                system_prompt_suffix=system_prompt_suffix,
                                messages=formatted_messages,
                                output_callback=output_callback,
                                tool_output_callback=tool_callback,
                                api_key=self.api_key,
                                max_tokens=1024,
                                temperature=body.get("temperature", self.temperature),
                                disable_logging=body.get("disable_logging", False),
                                recursion_limit=body.get(
                                    "recursion_limit", self.recursion_limit
                                ),
                            )
                        )
                    except Exception as e:
                        logger.error(f"Error in sampling loop: {e}")
                        logger.error("".join(traceback.format_tb(e.__traceback__)))
                    finally:
                        loop_done.set()
                        loop.close()

                # Start the sampling loop in a separate thread
                thread = threading.Thread(target=run_loop)
                thread.start()

                # Yield responses as they come in
                while not loop_done.is_set() or not output_queue.empty():
                    try:
                        output = output_queue.get(timeout=0.1)
                        yield output
                    except queue.Empty:
                        continue
                    except Exception as e:
                        logger.error(f"Error getting output: {e}")
                        break

                thread.join()

            """
            In a typical llm chat streaming means that the output is sent to the user as it is generated.
            In our case, we don't stream the individual tokens in the output, but we do stream the messages as they come.
            1. The llm's initial response.
            2. Tools' output.
            3. The llm's response to the tools' output.
            4. Etc.
            """
            if body.get("stream", False):
                logger.debug("Streaming mode enabled")
                return generate_responses()
            else:
                # For non-streaming, collect all output and return as string
                logger.debug("Non-streaming mode")
                output_parts = []
                for msg in generate_responses():
                    output_parts.append(msg)
                result = (
                    "\n\n".join(part.strip() for part in output_parts)
                    if output_parts
                    else "Command executed successfully"
                )
                logger.debug(f"Non-streaming result: {result}")
                return result

        except Exception as e:
            error_msg = f"Error in pipe: {str(e)}"
            logger.error(error_msg, exc_info=True)
            return error_msg<|MERGE_RESOLUTION|>--- conflicted
+++ resolved
@@ -101,14 +101,11 @@
     async def on_shutdown(self):
         logger.debug(f"on_shutdown:{__name__}")
 
-<<<<<<< HEAD
-=======
     async def on_valves_updated(self):
         """Handle valve updates by re-syncing configuration"""
         self.valves._sync_with_config()
         logger.debug("Valves updated and synced with config")
 
->>>>>>> d6500912
     def pipelines(self) -> List[dict]:
         """Return list of supported models/pipelines"""
         models = [
