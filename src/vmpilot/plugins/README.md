--- conflicted
+++ resolved
@@ -3,19 +3,10 @@
 # Github
 
 directory: github\_issues
-<<<<<<< HEAD
-- To view or list issues, use "cd $rootDir && gh issue view $number --comments" or "gh issue list". Always include the "cd" command.
-- To create an issue view the README.md file for instructions.
-
-# Unit test
-directory: unit\_test
-- View the README.md file for instructions on how to create unit tests.
-=======
 - To view or list issues, use "cd $rootDir && gh issue view --comments $number" or "gh issue list". Always include the "gh" command.
 - To create an issue view the README.md file for instructions.
 
 # Documentation
 
 directory: documentation
-- Provides guidance for creating clear, concise, and user-friendly documentation
->>>>>>> dc431f3c
+- Provides guidance for creating clear, concise, and user-friendly documentation