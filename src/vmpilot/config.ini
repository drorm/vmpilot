--- conflicted
+++ resolved
@@ -85,18 +85,14 @@
 # Pipeline configuration for OpenWebUI integration. You probably don't need to change this. Useful when makding changes to VMPilot itself.
 # Pipeline name (non-empty string)
 name = VMPilot Pipeline
-<<<<<<< HEAD
+# Pipeline ID (alphanumeric string)
 id = vmpilot
 
 [google_search]
 api_key_env = GOOGLE_API_KEY
 cse_id_env = GOOGLE_CSE_ID
 max_results = 10
-=======
-# Pipeline ID (alphanumeric string)
-id = vmpilot
 
 [database]
 enabled = true
-path = /app/data/vmpilot.db
->>>>>>> d08dc557
+path = /app/data/vmpilot.db