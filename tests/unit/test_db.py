"""
Unit tests for the database module.

Tests the functionality of the SQLite database implementation
for conversation persistence.
"""

import json
import os
import sqlite3
import tempfile
import unittest
from pathlib import Path
from unittest.mock import MagicMock, patch

<<<<<<< HEAD
from alembic import command
from alembic.config import Config
from langchain_core.messages import AIMessage, HumanMessage, SystemMessage

from vmpilot.db.connection import get_db_connection, get_db_path
=======
from vmpilot.db.connection import get_db_connection, get_db_path, initialize_db
>>>>>>> d2ae3cd9
from vmpilot.db.crud import ConversationRepository


class TestDatabaseConnection(unittest.TestCase):
    """Test cases for database connection management."""

    def setUp(self):
        """Set up test environment."""
        # Create a temporary directory for the database
        self.temp_dir = tempfile.TemporaryDirectory()
        self.db_path = Path(self.temp_dir.name) / "test.db"

        # Patch the get_db_path function to return our test path
        self.path_patcher = patch("vmpilot.db.connection.get_db_path")
        self.mock_get_path = self.path_patcher.start()
        self.mock_get_path.return_value = self.db_path

    def tearDown(self):
        """Clean up test environment."""
        # Stop the patcher
        self.path_patcher.stop()

        # Close any open connections
        global _db_connection
        _db_connection = None

        # Remove the temporary directory
        self.temp_dir.cleanup()

        # def test_initialize_db(self):
        #     """Test that initialize_db creates the expected tables."""
        #     print("Starting test_initialize_db")
        #     # Create a direct connection to the test database path
        #     conn = sqlite3.connect(self.db_path)
        #     cursor = conn.cursor()

        #     # Run Alembic migrations to initialize tables
        #     alembic_ini = os.path.abspath(
        #         os.path.join(os.path.dirname(__file__), "../../src/vmpilot/db/alembic.ini")
        #     )
        migrations_dir = os.path.abspath(
            os.path.join(os.path.dirname(__file__), "../../src/vmpilot/db/migrations")
        )
        alembic_cfg = Config(alembic_ini)
        alembic_cfg.set_main_option("sqlalchemy.url", f"sqlite:///{self.db_path}")
        alembic_cfg.set_main_option("script_location", migrations_dir)
        command.upgrade(alembic_cfg, "head")
        print(f"Database created at {self.db_path}")

        # Verify that the database file was created
        self.assertTrue(self.db_path.exists())

        # Check that chats table exists
        cursor.execute(
            "SELECT name FROM sqlite_master WHERE type='table' AND name='chats'"
        )
        self.assertIsNotNone(cursor.fetchone())

        # The chat_histories table no longer exists in the updated schema
        # We now have a single chats table with all the necessary columns

        # Check that the chats table has the correct columns
        cursor.execute("PRAGMA table_info(chats)")
        columns = {row[1] for row in cursor.fetchall()}
        expected_columns = {
            "chat_id",
            "initial_request",
            "project_root",
            "messages",
            "cache_info",
            "updated_at",
        }

        # Verify the columns match our updated schema
        self.assertSetEqual(expected_columns, columns)


class TestConversationRepository(unittest.TestCase):
    """Test cases for the ConversationRepository class."""

    def setUp(self):
        """Set up test environment."""
        # Create a temporary directory for the database
        self.temp_dir = tempfile.TemporaryDirectory()
        self.db_path = Path(self.temp_dir.name) / "test.db"

        # Run Alembic migrations to initialize tables
        alembic_ini = os.path.abspath(
            os.path.join(os.path.dirname(__file__), "../../src/vmpilot/db/alembic.ini")
        )
        migrations_dir = os.path.abspath(
            os.path.join(os.path.dirname(__file__), "../../src/vmpilot/db/migrations")
        )
        alembic_cfg = Config(alembic_ini)
        self.conn = sqlite3.connect(self.db_path)
        self.conn.row_factory = sqlite3.Row
        alembic_cfg.set_main_option("sqlalchemy.url", f"sqlite:///{self.db_path}")
        alembic_cfg.set_main_option("script_location", migrations_dir)
        command.upgrade(alembic_cfg, "head")

        # Create a repository with the in-memory connection
        self.repo = ConversationRepository()
        # Replace the connection with our in-memory connection
        self.repo.conn = self.conn

        # Sample messages for testing
        self.messages = [
            {"role": "system", "content": "You are a helpful assistant."},
            {"role": "user", "content": "Hello, how are you?"},
            {"role": "assistant", "content": "I'm doing well, thank you for asking!"},
        ]

        # Sample cache info
        self.cache_info = {"input_tokens": 10, "output_tokens": 20}

    def tearDown(self):
        """Clean up test environment."""
        # Close the connection
        self.conn.close()

        # Remove the temporary directory
        self.temp_dir.cleanup()

    def test_serialize_deserialize_messages(self):
        """Test that messages can be serialized and deserialized correctly."""
        # Serialize messages
        serialized = self.repo.serialize_messages(self.messages)

        # Verify that serialized data is a valid JSON string
        data = json.loads(serialized)
        self.assertEqual(len(data), 3)

        # Deserialize messages
        deserialized = self.repo.deserialize_messages(serialized)

        # Verify that deserialized messages match original messages
        self.assertEqual(len(deserialized), 3)
        self.assertEqual(deserialized[0]["content"], self.messages[0]["content"])
        self.assertEqual(deserialized[1]["content"], self.messages[1]["content"])
        self.assertEqual(deserialized[2]["content"], self.messages[2]["content"])

    def test_save_and_get_conversation_state(self):
        """Test saving and retrieving conversation state."""
        chat_id = "test-chat-123"

        # Save conversation state
        self.repo.save_conversation_state(chat_id, self.messages, self.cache_info)

        # Retrieve conversation state
        retrieved_messages, retrieved_cache_info = self.repo.get_conversation_state(
            chat_id
        )

        # Verify that retrieved messages match original messages
        self.assertEqual(len(retrieved_messages), 3)
        self.assertEqual(retrieved_messages[0]["content"], self.messages[0]["content"])
        self.assertEqual(retrieved_messages[1]["content"], self.messages[1]["content"])
        self.assertEqual(retrieved_messages[2]["content"], self.messages[2]["content"])

        # Verify that retrieved cache info matches original cache info
        self.assertEqual(retrieved_cache_info, self.cache_info)

    def test_update_cache_info(self):
        """Test updating cache info for an existing conversation."""
        chat_id = "test-chat-123"

        # Save initial conversation state
        self.repo.save_conversation_state(chat_id, self.messages, self.cache_info)

        # Update cache info
        new_cache_info = {"input_tokens": 30, "output_tokens": 40}
        self.repo.update_cache_info(chat_id, new_cache_info)

        # Retrieve conversation state
        _, retrieved_cache_info = self.repo.get_conversation_state(chat_id)

        # Verify that retrieved cache info matches updated cache info
        self.assertEqual(retrieved_cache_info, new_cache_info)

    def test_get_nonexistent_conversation(self):
        """Test retrieving a conversation that doesn't exist."""
        chat_id = "nonexistent-chat"

        # Retrieve nonexistent conversation
        messages, cache_info = self.repo.get_conversation_state(chat_id)

        # Verify that empty lists/dicts are returned
        self.assertEqual(len(messages), 0)
        self.assertEqual(cache_info, {})


if __name__ == "__main__":
    unittest.main()<|MERGE_RESOLUTION|>--- conflicted
+++ resolved
@@ -13,15 +13,11 @@
 from pathlib import Path
 from unittest.mock import MagicMock, patch
 
-<<<<<<< HEAD
 from alembic import command
 from alembic.config import Config
 from langchain_core.messages import AIMessage, HumanMessage, SystemMessage
 
 from vmpilot.db.connection import get_db_connection, get_db_path
-=======
-from vmpilot.db.connection import get_db_connection, get_db_path, initialize_db
->>>>>>> d2ae3cd9
 from vmpilot.db.crud import ConversationRepository
 
 
