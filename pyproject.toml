[build-system]
requires = ["hatchling"]
build-backend = "hatchling.build"

[project]
name = "vmpilot"
version = "0.1.0"
authors = [
  { name="Dror Matalon" },
]
description = "AI-driven system operations and development assistant"
readme = "README.md"
requires-python = ">=3.11"
dependencies = [
    "pydantic>=2.0.0",
    "fastapi>=0.100.0",
    "pygments>=2.15.0",
    "asyncio>=3.4.3",
    "langchain>=0.3.22",
    "anthropic>=0.49.0",
    "langchain-openai>=0.3.11",
    "langgraph>=0.0.20",
    "langchain-anthropic>=0.3.10",
    "langchain-core>=0.3.49",
    "langchain-google-genai>=2.1.2"
]

[project.optional-dependencies]
dev = [
    "pytest>=7.0.0",
    "pytest-cov>=4.1.0",
    "coverage>=7.3.0",
    "black>=23.0.0",
    "isort>=5.12.0",
    "flake8>=6.0.0",
    "mypy>=1.0.0",  # Keeping mypy for now during transition
    "pyright>=1.1.358",  # Added pyright for faster type checking
]

[project.urls]
Homepage = "https://github.com/drorm/vmpilot"
Issues = "https://github.com/drorm/vmpilot/issues"

[tool.black]
line-length = 88
target-version = ['py311']

[tool.isort]
profile = "black"
multi_line_output = 3

[tool.mypy]
python_version = "3.11"
strict = true
<<<<<<< HEAD

[tool.pytest.ini_options]
filterwarnings = [
    "ignore::DeprecationWarning:anyio._backends._asyncio:584",
    "ignore::DeprecationWarning:anyio.*:",
    "ignore::DeprecationWarning:asyncio.*:"
]
=======
cache_dir = "/tmp/mypy_cache"
incremental = true
exclude = [
    "src/vmpilot/caching/chat_models.py",
    "src/vmpilot/tools/edit_diff.py",
    "tests/",  # Exclude tests for now until types are fixed
    "build/",
    "dist/"
]
disallow_untyped_defs = true
disallow_incomplete_defs = true
check_untyped_defs = true
disallow_untyped_decorators = true
warn_redundant_casts = true
warn_unused_ignores = true
warn_return_any = true
warn_unreachable = true
implicit_reexport = false
namespace_packages = true
explicit_package_bases = true

# Plugin settings
[[tool.mypy.overrides]]
module = "pydantic.*"
follow_imports = "skip"

[[tool.mypy.overrides]]
module = "langchain.*"
follow_imports = "skip"

[[tool.mypy.overrides]]
module = "fastapi.*"
follow_imports = "skip"

[tool.pytest.ini_options]
asyncio_default_fixture_loop_scope = "function"
>>>>>>> cabaf0d6
<|MERGE_RESOLUTION|>--- conflicted
+++ resolved
@@ -52,15 +52,6 @@
 [tool.mypy]
 python_version = "3.11"
 strict = true
-<<<<<<< HEAD
-
-[tool.pytest.ini_options]
-filterwarnings = [
-    "ignore::DeprecationWarning:anyio._backends._asyncio:584",
-    "ignore::DeprecationWarning:anyio.*:",
-    "ignore::DeprecationWarning:asyncio.*:"
-]
-=======
 cache_dir = "/tmp/mypy_cache"
 incremental = true
 exclude = [
@@ -97,4 +88,8 @@
 
 [tool.pytest.ini_options]
 asyncio_default_fixture_loop_scope = "function"
->>>>>>> cabaf0d6
+filterwarnings = [
+    "ignore::DeprecationWarning:anyio._backends._asyncio:584",
+    "ignore::DeprecationWarning:anyio.*:",
+    "ignore::DeprecationWarning:asyncio.*:"
+]