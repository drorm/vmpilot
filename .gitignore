__pycache__/
*.py[cod]
*$py.class
*.so
.Python
build/
develop-eggs/
dist/
downloads/
eggs/
.eggs/
lib/
lib64/
parts/
sdist/
var/
wheels/
*.egg-info/
.installed.cfg
*.egg
.env
.venv
env/
venv/
ENV/
.idea/
.vscode/
*.swp
.DS_Store
.coverage*
#PipeLine specific
valves.json

<<<<<<< HEAD
# pythong coverage
.coverage*
=======
# python coverage
.coverage*
htmlcov/

# Keep reports directory but ignore contents (managed by reports/.gitignore)
reports/*
!reports/.gitignore
!reports/README.md
>>>>>>> a2ec4fb6
<|MERGE_RESOLUTION|>--- conflicted
+++ resolved
@@ -31,10 +31,6 @@
 #PipeLine specific
 valves.json
 
-<<<<<<< HEAD
-# pythong coverage
-.coverage*
-=======
 # python coverage
 .coverage*
 htmlcov/
@@ -42,5 +38,4 @@
 # Keep reports directory but ignore contents (managed by reports/.gitignore)
 reports/*
 !reports/.gitignore
-!reports/README.md
->>>>>>> a2ec4fb6
+!reports/README.md